// Copyright 2014, Google Inc. All rights reserved.
// Use of this source code is governed by a BSD-style
// license that can be found in the LICENSE file.

package vtgate

import (
	"io/ioutil"
	"os"
	"time"

	"github.com/youtube/vitess/go/sqltypes"
	"github.com/youtube/vitess/go/vt/topo"
	"github.com/youtube/vitess/go/vt/vtgate/vindexes"
	"golang.org/x/net/context"

	topodatapb "github.com/youtube/vitess/go/vt/proto/topodata"
)

var routerVSchema = createTestVSchema(`
{
  "Keyspaces": {
    "TestRouter": {
      "Sharded": true,
      "Vindexes": {
        "user_index": {
          "Type": "hash"
        },
        "music_user_map": {
          "Type": "lookup_hash_unique",
          "Owner": "music",
          "Params": {
            "Table": "music_user_map",
            "From": "music_id",
            "To": "user_id"
          }
        },
        "name_user_map": {
          "Type": "lookup_hash",
          "Owner": "user",
          "Params": {
            "Table": "name_user_map",
            "From": "name",
            "To": "user_id"
          }
        },
        "idx1": {
          "Type": "hash"
        },
        "idx_noauto": {
          "Type": "hash",
          "Owner": "noauto_table"
        },
        "keyspace_id": {
          "Type": "numeric"
        }
      },
      "Tables": {
        "user": {
          "ColVindexes": [
            {
              "Col": "id",
              "Name": "user_index"
            },
            {
              "Col": "name",
              "Name": "name_user_map"
            }
          ],
          "Autoinc" : {
            "Col": "id",
            "Sequence": "user_seq"
          }
        },
        "user_extra": {
          "ColVindexes": [
            {
              "Col": "user_id",
              "Name": "user_index"
            }
          ]
        },
        "music": {
          "ColVindexes": [
            {
              "Col": "user_id",
              "Name": "user_index"
            },
            {
              "Col": "id",
              "Name": "music_user_map"
            }
          ],
          "Autoinc" : {
            "Col": "id",
            "Sequence": "user_seq"
          }
        },
        "music_extra": {
          "ColVindexes": [
            {
              "Col": "user_id",
              "Name": "user_index"
            },
            {
              "Col": "music_id",
              "Name": "music_user_map"
            }
          ]
        },
        "music_extra_reversed": {
          "ColVindexes": [
            {
              "Col": "music_id",
              "Name": "music_user_map"
            },
            {
              "Col": "user_id",
              "Name": "user_index"
            }
          ]
        },
        "noauto_table": {
          "ColVindexes": [
            {
              "Col": "id",
              "Name": "idx_noauto"
            }
          ]
        },
        "ksid_table": {
          "ColVindexes": [
            {
              "Col": "keyspace_id",
              "Name": "keyspace_id"
            }
          ]
        }
      }
    },
    "TestBadSharding": {
      "Sharded": false,
      "Tables": {
        "sharded_table": {}
      }
    },
    "TestUnsharded": {
      "Sharded": false,
      "Tables": {
        "user_seq": {
          "Type": "Sequence"
        },
        "music_user_map": {},
        "name_user_map": {}
      }
    }
  }
}
`)

// createTestVSchema creates a vschema based on the JSON specs.
// It panics on failure.
<<<<<<< HEAD
func createTestVSchema(vschemaJSON string) *planbuilder.VSchema {
=======
func createTestVSchema(vschemaJSON string) *vindexes.VSchema {
>>>>>>> 0698355f
	f, err := ioutil.TempFile("", "vtgate_schema")
	if err != nil {
		panic(err)
	}
	fname := f.Name()
	f.Close()
	defer os.Remove(fname)

	err = ioutil.WriteFile(fname, []byte(vschemaJSON), 0644)
	if err != nil {
		panic(err)
	}
<<<<<<< HEAD
	vschema, err := planbuilder.LoadFile(fname)
=======
	vschema, err := vindexes.LoadFile(fname)
>>>>>>> 0698355f
	if err != nil {
		panic(err)
	}
	return vschema
}

func createRouterEnv() (router *Router, sbc1, sbc2, sbclookup *sandboxConn) {
	s := createSandbox("TestRouter")
	sbc1 = &sandboxConn{}
	sbc2 = &sandboxConn{}
	s.MapTestConn("-20", sbc1)
	s.MapTestConn("40-60", sbc2)

	l := createSandbox(KsTestUnsharded)
	sbclookup = &sandboxConn{}
	l.MapTestConn("0", sbclookup)

	createSandbox("TestBadSharding")

	serv := new(sandboxTopo)
	scatterConn := NewScatterConn(nil, topo.Server{}, serv, "", "aa", 1*time.Second, 10, 20*time.Millisecond, 10*time.Millisecond, 24*time.Hour, nil, "")
	router = NewRouter(serv, "aa", routerVSchema, "", scatterConn)
	return router, sbc1, sbc2, sbclookup
}

func routerExec(router *Router, sql string, bv map[string]interface{}) (*sqltypes.Result, error) {
	return router.Execute(context.Background(),
		sql,
		bv,
		"",
		topodatapb.TabletType_MASTER,
		nil,
		false)
}

func routerStream(router *Router, sql string) (qr *sqltypes.Result, err error) {
	results := make(chan *sqltypes.Result, 10)
	err = router.StreamExecute(context.Background(), sql, nil, "", topodatapb.TabletType_MASTER, func(qr *sqltypes.Result) error {
		results <- qr
		return nil
	})
	close(results)
	if err != nil {
		return nil, err
	}
	first := true
	for r := range results {
		if first {
			qr = &sqltypes.Result{Fields: r.Fields}
			first = false
		}
		qr.Rows = append(qr.Rows, r.Rows...)
		qr.RowsAffected += r.RowsAffected
	}
	return qr, nil
}<|MERGE_RESOLUTION|>--- conflicted
+++ resolved
@@ -160,11 +160,7 @@
 
 // createTestVSchema creates a vschema based on the JSON specs.
 // It panics on failure.
-<<<<<<< HEAD
-func createTestVSchema(vschemaJSON string) *planbuilder.VSchema {
-=======
 func createTestVSchema(vschemaJSON string) *vindexes.VSchema {
->>>>>>> 0698355f
 	f, err := ioutil.TempFile("", "vtgate_schema")
 	if err != nil {
 		panic(err)
@@ -177,11 +173,7 @@
 	if err != nil {
 		panic(err)
 	}
-<<<<<<< HEAD
-	vschema, err := planbuilder.LoadFile(fname)
-=======
 	vschema, err := vindexes.LoadFile(fname)
->>>>>>> 0698355f
 	if err != nil {
 		panic(err)
 	}
