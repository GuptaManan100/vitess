/*
Copyright 2019 The Vitess Authors.

Licensed under the Apache License, Version 2.0 (the "License");
you may not use this file except in compliance with the License.
You may obtain a copy of the License at

    http://www.apache.org/licenses/LICENSE-2.0

Unless required by applicable law or agreed to in writing, software
distributed under the License is distributed on an "AS IS" BASIS,
WITHOUT WARRANTIES OR CONDITIONS OF ANY KIND, either express or implied.
See the License for the specific language governing permissions and
limitations under the License.
*/

package vtgate

import (
	"bytes"
	"context"
	"encoding/json"
	"fmt"
	"html/template"
	"net/http"
	"net/http/httptest"
	"reflect"
	"strings"
	"testing"

	"vitess.io/vitess/go/test/utils"

	"vitess.io/vitess/go/vt/topo"

	"github.com/golang/protobuf/proto"
	"github.com/google/go-cmp/cmp"
	"vitess.io/vitess/go/mysql"
	"vitess.io/vitess/go/sqltypes"
	"vitess.io/vitess/go/vt/sqlparser"
	"vitess.io/vitess/go/vt/vtgate/vindexes"
	"vitess.io/vitess/go/vt/vtgate/vschemaacl"

	"github.com/stretchr/testify/assert"
	"github.com/stretchr/testify/require"
	querypb "vitess.io/vitess/go/vt/proto/query"
	topodatapb "vitess.io/vitess/go/vt/proto/topodata"
	vtgatepb "vitess.io/vitess/go/vt/proto/vtgate"
)

func TestPlanExecutorResultsExceeded(t *testing.T) {
	save := *warnMemoryRows
	*warnMemoryRows = 3
	defer func() { *warnMemoryRows = save }()

	executor, _, _, sbclookup := createLegacyExecutorEnvUsing(planAllTheThings)
	session := NewSafeSession(&vtgatepb.Session{TargetString: "@master"})

	initial := warnings.Counts()["ResultsExceeded"]

	result1 := sqltypes.MakeTestResult(sqltypes.MakeTestFields("col", "int64"), "1")
	result2 := sqltypes.MakeTestResult(sqltypes.MakeTestFields("col", "int64"), "1", "2", "3", "4")
	sbclookup.SetResults([]*sqltypes.Result{result1, result2})

	_, err := executor.Execute(context.Background(), "TestExecutorResultsExceeded", session, "select * from main1", nil)
	if err != nil {
		t.Fatal(err)
	}
	if got, want := warnings.Counts()["ResultsExceeded"], initial; got != want {
		t.Errorf("warnings count: %v, want %v", got, want)
	}

	_, err = executor.Execute(context.Background(), "TestExecutorResultsExceeded", session, "select * from main1", nil)
	if err != nil {
		t.Fatal(err)
	}
	if got, want := warnings.Counts()["ResultsExceeded"], initial+1; got != want {
		t.Errorf("warnings count: %v, want %v", got, want)
	}
}

<<<<<<< HEAD
func TestPlanLegacyHealthCheckExecutorTransactionsNoAutoCommit(t *testing.T) {
	executor, _, _, sbclookup := createLegacyExecutorEnvUsing(planAllTheThings)
=======
func TestPlanExecutorTransactionsNoAutoCommit(t *testing.T) {
	executor, _, _, sbclookup := createExecutorEnvUsing(planAllTheThings)
>>>>>>> b28fb8ff
	session := NewSafeSession(&vtgatepb.Session{TargetString: "@master"})

	logChan := QueryLogger.Subscribe("Test")
	defer QueryLogger.Unsubscribe(logChan)

	// begin.
	_, err := executor.Execute(ctx, "TestExecute", session, "begin", nil)
	require.NoError(t, err)
	wantSession := &vtgatepb.Session{InTransaction: true, TargetString: "@master"}
	utils.MustMatch(t, wantSession, session.Session, "session")
	assert.EqualValues(t, 0, sbclookup.CommitCount.Get(), "commit count")
	logStats := testQueryLog(t, logChan, "TestExecute", "BEGIN", "begin", 0)
	assert.EqualValues(t, 0, logStats.CommitTime, "logstats: expected zero CommitTime")

	// commit.
	_, err = executor.Execute(ctx, "TestExecute", session, "select id from main1", nil)
	require.NoError(t, err)
	logStats = testQueryLog(t, logChan, "TestExecute", "SELECT", "select id from main1", 1)
	assert.EqualValues(t, 0, logStats.CommitTime, "logstats: expected zero CommitTime")

	_, err = executor.Execute(context.Background(), "TestExecute", session, "commit", nil)
	if err != nil {
		t.Fatal(err)
	}
	wantSession = &vtgatepb.Session{TargetString: "@master"}
	if !proto.Equal(session.Session, wantSession) {
		t.Errorf("begin: %v, want %v", session.Session, wantSession)
	}
	if commitCount := sbclookup.CommitCount.Get(); commitCount != 1 {
		t.Errorf("want 1, got %d", commitCount)
	}
	logStats = testQueryLog(t, logChan, "TestExecute", "COMMIT", "commit", 1)
	if logStats.CommitTime == 0 {
		t.Errorf("logstats: expected non-zero CommitTime")
	}

	// rollback.
	_, err = executor.Execute(ctx, "TestExecute", session, "begin", nil)
	require.NoError(t, err)
	_, err = executor.Execute(ctx, "TestExecute", session, "select id from main1", nil)
	require.NoError(t, err)
	_, err = executor.Execute(ctx, "TestExecute", session, "rollback", nil)
	require.NoError(t, err)
	wantSession = &vtgatepb.Session{TargetString: "@master"}
	utils.MustMatch(t, wantSession, session.Session, "session")
	assert.EqualValues(t, 1, sbclookup.RollbackCount.Get(), "rollback count")
	_ = testQueryLog(t, logChan, "TestExecute", "BEGIN", "begin", 0)
	_ = testQueryLog(t, logChan, "TestExecute", "SELECT", "select id from main1", 1)
	logStats = testQueryLog(t, logChan, "TestExecute", "ROLLBACK", "rollback", 1)
	if logStats.CommitTime == 0 {
		t.Errorf("logstats: expected non-zero CommitTime")
	}

	// CloseSession doesn't log anything
	err = executor.CloseSession(ctx, session)
	require.NoError(t, err)
	logStats = getQueryLog(logChan)
	if logStats != nil {
		t.Errorf("logstats: expected no record for no-op rollback, got %v", logStats)
	}

	// Prevent transactions on non-master.
	session = NewSafeSession(&vtgatepb.Session{TargetString: "@replica", InTransaction: true})
	_, err = executor.Execute(ctx, "TestExecute", session, "select id from main1", nil)
	require.Error(t, err)
	want := "transactions are supported only for master tablet types, current type: REPLICA"
	require.Contains(t, err.Error(), want)

	// Prevent begin on non-master.
	session = NewSafeSession(&vtgatepb.Session{TargetString: "@replica"})
	_, err = executor.Execute(ctx, "TestExecute", session, "begin", nil)
	require.Error(t, err)
	require.Contains(t, err.Error(), want)

	// Prevent use of non-master if in_transaction is on.
	session = NewSafeSession(&vtgatepb.Session{TargetString: "@master", InTransaction: true})
	_, err = executor.Execute(ctx, "TestExecute", session, "use @replica", nil)
	want = "cannot change to a non-master type in the middle of a transaction: REPLICA"
	if err == nil || err.Error() != want {
		t.Errorf("Execute(@replica, in_transaction) err: %v, want %s", err, want)
	}
}

func TestPlanDirectTargetRewrites(t *testing.T) {
	executor, _, _, sbclookup := createLegacyExecutorEnvUsing(planAllTheThings)
	executor.normalize = true

	session := &vtgatepb.Session{
		TargetString:    "TestUnsharded/0@master",
		Autocommit:      true,
		TransactionMode: vtgatepb.TransactionMode_MULTI,
	}
	sql := "select database()"

	_, err := executor.Execute(context.Background(), "TestExecute", NewSafeSession(session), sql, map[string]*querypb.BindVariable{})
	require.NoError(t, err)
	testQueries(t, "sbclookup", sbclookup, []*querypb.BoundQuery{{
		Sql:           "select :__vtdbname as `database()` from dual",
		BindVariables: map[string]*querypb.BindVariable{"__vtdbname": sqltypes.StringBindVariable("TestUnsharded/0@master")},
	}})
}

func TestPlanExecutorTransactionsAutoCommit(t *testing.T) {
	executor, _, _, sbclookup := createLegacyExecutorEnvUsing(planAllTheThings)
	session := NewSafeSession(&vtgatepb.Session{TargetString: "@master", Autocommit: true})

	logChan := QueryLogger.Subscribe("Test")
	defer QueryLogger.Unsubscribe(logChan)

	// begin.
	_, err := executor.Execute(context.Background(), "TestExecute", session, "begin", nil)
	if err != nil {
		t.Fatal(err)
	}
	wantSession := &vtgatepb.Session{InTransaction: true, TargetString: "@master", Autocommit: true}
	if !proto.Equal(session.Session, wantSession) {
		t.Errorf("begin: %v, want %v", session.Session, wantSession)
	}
	if commitCount := sbclookup.CommitCount.Get(); commitCount != 0 {
		t.Errorf("want 0, got %d", commitCount)
	}
	_ = testQueryLog(t, logChan, "TestExecute", "BEGIN", "begin", 0)

	// commit.
	_, err = executor.Execute(context.Background(), "TestExecute", session, "select id from main1", nil)
	if err != nil {
		t.Fatal(err)
	}
	_, err = executor.Execute(context.Background(), "TestExecute", session, "commit", nil)
	if err != nil {
		t.Fatal(err)
	}
	wantSession = &vtgatepb.Session{TargetString: "@master", Autocommit: true}
	if !proto.Equal(session.Session, wantSession) {
		t.Errorf("begin: %v, want %v", session.Session, wantSession)
	}
	if commitCount := sbclookup.CommitCount.Get(); commitCount != 1 {
		t.Errorf("want 1, got %d", commitCount)
	}

	logStats := testQueryLog(t, logChan, "TestExecute", "SELECT", "select id from main1", 1)
	if logStats.CommitTime != 0 {
		t.Errorf("logstats: expected zero CommitTime")
	}
	logStats = testQueryLog(t, logChan, "TestExecute", "COMMIT", "commit", 1)
	if logStats.CommitTime == 0 {
		t.Errorf("logstats: expected non-zero CommitTime")
	}

	// rollback.
	_, err = executor.Execute(context.Background(), "TestExecute", session, "begin", nil)
	if err != nil {
		t.Fatal(err)
	}
	_, err = executor.Execute(context.Background(), "TestExecute", session, "select id from main1", nil)
	if err != nil {
		t.Fatal(err)
	}
	_, err = executor.Execute(context.Background(), "TestExecute", session, "rollback", nil)
	if err != nil {
		t.Fatal(err)
	}
	wantSession = &vtgatepb.Session{TargetString: "@master", Autocommit: true}
	if !proto.Equal(session.Session, wantSession) {
		t.Errorf("begin: %v, want %v", session.Session, wantSession)
	}
	if rollbackCount := sbclookup.RollbackCount.Get(); rollbackCount != 1 {
		t.Errorf("want 1, got %d", rollbackCount)
	}
}

func TestPlanExecutorDeleteMetadata(t *testing.T) {
	t.Skip("not support yet")
	*vschemaacl.AuthorizedDDLUsers = "%"
	defer func() {
		*vschemaacl.AuthorizedDDLUsers = ""
	}()

	executor, _, _, _ := createLegacyExecutorEnvUsing(planAllTheThings)
	session := NewSafeSession(&vtgatepb.Session{TargetString: "@master", Autocommit: true})

	set := "set @@vitess_metadata.app_v1= '1'"
	_, err := executor.Execute(context.Background(), "TestExecute", session, set, nil)
	assert.NoError(t, err, "%s error: %v", set, err)

	show := `show vitess_metadata variables like 'app\\_%'`
	result, _ := executor.Execute(context.Background(), "TestExecute", session, show, nil)
	assert.Len(t, result.Rows, 1)

	// Fails if deleting key that doesn't exist
	delete := "set @@vitess_metadata.doesn't_exist=''"
	_, err = executor.Execute(context.Background(), "TestExecute", session, delete, nil)
	assert.True(t, topo.IsErrType(err, topo.NoNode))

	// Delete existing key, show should fail given the node doesn't exist
	delete = "set @@vitess_metadata.app_v1=''"
	_, err = executor.Execute(context.Background(), "TestExecute", session, delete, nil)
	assert.NoError(t, err)

	show = `show vitess_metadata variables like 'app\\_%'`
	_, err = executor.Execute(context.Background(), "TestExecute", session, show, nil)
	assert.True(t, topo.IsErrType(err, topo.NoNode))
}

func TestPlanExecutorAutocommit(t *testing.T) {
	t.Skip("not support yet")
	executor, _, _, sbclookup := createLegacyExecutorEnvUsing(planAllTheThings)
	session := NewSafeSession(&vtgatepb.Session{TargetString: "@master"})

	logChan := QueryLogger.Subscribe("Test")
	defer QueryLogger.Unsubscribe(logChan)

	// autocommit = 0
	startCount := sbclookup.CommitCount.Get()
	_, err := executor.Execute(context.Background(), "TestExecute", session, "select id from main1", nil)
	if err != nil {
		t.Fatal(err)
	}
	wantSession := &vtgatepb.Session{TargetString: "@master", InTransaction: true, FoundRows: 1}
	testSession := *session.Session
	testSession.ShardSessions = nil
	if !proto.Equal(&testSession, wantSession) {
		t.Errorf("autocommit=0: %v, want %v", testSession, wantSession)
	}

	logStats := testQueryLog(t, logChan, "TestExecute", "SELECT", "select id from main1", 1)
	if logStats.CommitTime != 0 {
		t.Errorf("logstats: expected zero CommitTime")
	}
	if logStats.RowsAffected == 0 {
		t.Errorf("logstats: expected non-zero RowsAffected")
	}

	// autocommit = 1
	_, err = executor.Execute(context.Background(), "TestExecute", session, "set autocommit=1", nil)
	if err != nil {
		t.Fatal(err)
	}
	_ = testQueryLog(t, logChan, "TestExecute", "SET", "set autocommit=1", 0)

	// Setting autocommit=1 commits existing transaction.
	if got, want := sbclookup.CommitCount.Get(), startCount+1; got != want {
		t.Errorf("Commit count: %d, want %d", got, want)
	}

	// In the following section, we look at AsTransaction count instead of CommitCount because
	// the update results in a single round-trip ExecuteBatch call.
	startCount = sbclookup.AsTransactionCount.Get()
	_, err = executor.Execute(context.Background(), "TestExecute", session, "update main1 set id=1", nil)
	if err != nil {
		t.Fatal(err)
	}
	wantSession = &vtgatepb.Session{Autocommit: true, TargetString: "@master", FoundRows: 1}
	if !proto.Equal(session.Session, wantSession) {
		t.Errorf("autocommit=1: %v, want %v", session.Session, wantSession)
	}
	if got, want := sbclookup.AsTransactionCount.Get(), startCount+1; got != want {
		t.Errorf("Commit count: %d, want %d", got, want)
	}

	logStats = testQueryLog(t, logChan, "TestExecute", "UPDATE", "update main1 set id=1", 1)
	if logStats.CommitTime == 0 {
		t.Errorf("logstats: expected non-zero CommitTime")
	}
	if logStats.RowsAffected == 0 {
		t.Errorf("logstats: expected non-zero RowsAffected")
	}

	// autocommit = 1, "begin"
	session.Reset()
	startCount = sbclookup.CommitCount.Get()
	_, err = executor.Execute(context.Background(), "TestExecute", session, "begin", nil)
	if err != nil {
		t.Fatal(err)
	}
	_ = testQueryLog(t, logChan, "TestExecute", "BEGIN", "begin", 0)

	_, err = executor.Execute(context.Background(), "TestExecute", session, "update main1 set id=1", nil)
	if err != nil {
		t.Fatal(err)
	}
	wantSession = &vtgatepb.Session{InTransaction: true, Autocommit: true, TargetString: "@master", FoundRows: 1}
	testSession = *session.Session
	testSession.ShardSessions = nil
	if !proto.Equal(&testSession, wantSession) {
		t.Errorf("autocommit=1: %v, want %v", &testSession, wantSession)
	}
	if got, want := sbclookup.CommitCount.Get(), startCount; got != want {
		t.Errorf("Commit count: %d, want %d", got, want)
	}

	logStats = testQueryLog(t, logChan, "TestExecute", "UPDATE", "update main1 set id=1", 1)
	if logStats.CommitTime != 0 {
		t.Errorf("logstats: expected zero CommitTime")
	}
	if logStats.RowsAffected == 0 {
		t.Errorf("logstats: expected non-zero RowsAffected")
	}

	_, err = executor.Execute(context.Background(), "TestExecute", session, "commit", nil)
	if err != nil {
		t.Fatal(err)
	}
	wantSession = &vtgatepb.Session{Autocommit: true, TargetString: "@master"}
	if !proto.Equal(session.Session, wantSession) {
		t.Errorf("autocommit=1: %v, want %v", session.Session, wantSession)
	}
	if got, want := sbclookup.CommitCount.Get(), startCount+1; got != want {
		t.Errorf("Commit count: %d, want %d", got, want)
	}
	_ = testQueryLog(t, logChan, "TestExecute", "COMMIT", "commit", 1)

	// transition autocommit from 0 to 1 in the middle of a transaction.
	startCount = sbclookup.CommitCount.Get()
	session = NewSafeSession(&vtgatepb.Session{TargetString: "@master"})
	_, err = executor.Execute(context.Background(), "TestExecute", session, "begin", nil)
	if err != nil {
		t.Fatal(err)
	}
	_, err = executor.Execute(context.Background(), "TestExecute", session, "update main1 set id=1", nil)
	if err != nil {
		t.Fatal(err)
	}
	if got, want := sbclookup.CommitCount.Get(), startCount; got != want {
		t.Errorf("Commit count: %d, want %d", got, want)
	}
	_, err = executor.Execute(context.Background(), "TestExecute", session, "set autocommit=1", nil)
	if err != nil {
		t.Fatal(err)
	}
	wantSession = &vtgatepb.Session{Autocommit: true, TargetString: "@master"}
	if !proto.Equal(session.Session, wantSession) {
		t.Errorf("autocommit=1: %v, want %v", session.Session, wantSession)
	}
	if got, want := sbclookup.CommitCount.Get(), startCount+1; got != want {
		t.Errorf("Commit count: %d, want %d", got, want)
	}
}

func TestPlanExecutorClearsWarnings(t *testing.T) {
	executor, _, _, _ := createLegacyExecutorEnvUsing(planAllTheThings)
	session := NewSafeSession(&vtgatepb.Session{
		Warnings: []*querypb.QueryWarning{{Code: 234, Message: "oh noes"}},
	})
	_, err := executor.Execute(context.Background(), "TestExecute", session, "select 42", nil)
	require.NoError(t, err)
	require.Empty(t, session.Warnings)
}

func TestPlanExecutorShow(t *testing.T) {
	t.Skip("not support yet")
	executor, _, _, sbclookup := createLegacyExecutorEnvUsing(planAllTheThings)
	session := NewSafeSession(&vtgatepb.Session{TargetString: "@master"})

	for _, query := range []string{"show databases", "show vitess_keyspaces", "show keyspaces", "show DATABASES"} {
		qr, err := executor.Execute(context.Background(), "TestExecute", session, query, nil)
		if err != nil {
			t.Error(err)
		}
		wantqr := &sqltypes.Result{
			Fields: buildVarCharFields("Databases"),
			Rows: [][]sqltypes.Value{
				buildVarCharRow("TestExecutor"),
				buildVarCharRow(KsTestSharded),
				buildVarCharRow(KsTestUnsharded),
				buildVarCharRow("TestXBadSharding"),
				buildVarCharRow(KsTestBadVSchema),
			},
			RowsAffected: 5,
		}
		if !reflect.DeepEqual(qr, wantqr) {
			t.Errorf("%v:\n%+v, want\n%+v", query, qr, wantqr)
		}
	}
	_, err := executor.Execute(context.Background(), "TestExecute", session, "show variables", nil)
	require.NoError(t, err)
	_, err = executor.Execute(context.Background(), "TestExecute", session, "show collation", nil)
	require.NoError(t, err)
	_, err = executor.Execute(context.Background(), "TestExecute", session, "show collation where `Charset` = 'utf8' and `Collation` = 'utf8_bin'", nil)
	require.NoError(t, err)

	_, err = executor.Execute(context.Background(), "TestExecute", session, "show tables", nil)
	if err != errNoKeyspace {
		t.Errorf("'show tables' should fail without a keyspace")
	}

	if len(sbclookup.Queries) != 0 {
		t.Errorf("sbclookup unexpectedly has queries already")
	}

	showResults := &sqltypes.Result{
		Fields: []*querypb.Field{
			{Name: "Tables_in_keyspace", Type: sqltypes.VarChar},
		},
		RowsAffected: 1,
		InsertID:     0,
		Rows: [][]sqltypes.Value{{
			sqltypes.NewVarChar("some_table"),
		}},
	}
	sbclookup.SetResults([]*sqltypes.Result{showResults})

	query := fmt.Sprintf("show tables from %v", KsTestUnsharded)
	qr, err := executor.Execute(context.Background(), "TestExecute", session, query, nil)
	require.NoError(t, err)

	if len(sbclookup.Queries) != 1 {
		t.Errorf("Tablet should have received one 'show' query. Instead received: %v", sbclookup.Queries)
	} else {
		lastQuery := sbclookup.Queries[len(sbclookup.Queries)-1].Sql
		want := "show tables"
		if lastQuery != want {
			t.Errorf("Got: %v, want %v", lastQuery, want)
		}
	}

	wantqr := showResults
	if !reflect.DeepEqual(qr, wantqr) {
		t.Errorf("%v:\n%+v, want\n%+v", query, qr, wantqr)
	}

	wantErrNoTable := "table unknown_table not found"
	_, err = executor.Execute(context.Background(), "TestExecute", session, "show create table unknown_table", nil)
	if err.Error() != wantErrNoTable {
		t.Errorf("Got: %v. Want: %v", err, wantErrNoTable)
	}

	// SHOW CREATE table using vschema to find keyspace.
	_, err = executor.Execute(context.Background(), "TestExecute", session, "show create table user_seq", nil)
	if err != nil {
		t.Errorf("Unexpected error: %v", err)
	}

	lastQuery := sbclookup.Queries[len(sbclookup.Queries)-1].Sql
	wantQuery := "show create table user_seq"
	if lastQuery != wantQuery {
		t.Errorf("Got: %v. Want: %v", lastQuery, wantQuery)
	}

	// SHOW CREATE table with query-provided keyspace
	_, err = executor.Execute(context.Background(), "TestExecute", session, fmt.Sprintf("show create table %v.unknown", KsTestUnsharded), nil)
	if err != nil {
		t.Errorf("Unexpected error: %v", err)
	}
	lastQuery = sbclookup.Queries[len(sbclookup.Queries)-1].Sql
	wantQuery = "show create table unknown"
	if lastQuery != wantQuery {
		t.Errorf("Got: %v. Want: %v", lastQuery, wantQuery)
	}

	// SHOW KEYS with two different syntax
	_, err = executor.Execute(context.Background(), "TestExecute", session, fmt.Sprintf("show keys from %v.unknown", KsTestUnsharded), nil)
	if err != nil {
		t.Errorf("Unexpected error: %v", err)
	}
	lastQuery = sbclookup.Queries[len(sbclookup.Queries)-1].Sql
	wantQuery = "show keys from unknown"
	if lastQuery != wantQuery {
		t.Errorf("Got: %v. Want: %v", lastQuery, wantQuery)
	}

	_, err = executor.Execute(context.Background(), "TestExecute", session, fmt.Sprintf("show keys from unknown from %v", KsTestUnsharded), nil)
	if err != nil {
		t.Errorf("Unexpected error: %v", err)
	}
	lastQuery = sbclookup.Queries[len(sbclookup.Queries)-1].Sql
	wantQuery = "show keys from unknown"
	if lastQuery != wantQuery {
		t.Errorf("Got: %v. Want: %v", lastQuery, wantQuery)
	}

	// SHOW INDEX with two different syntax
	_, err = executor.Execute(context.Background(), "TestExecute", session, fmt.Sprintf("show index from %v.unknown", KsTestUnsharded), nil)
	if err != nil {
		t.Errorf("Unexpected error: %v", err)
	}
	lastQuery = sbclookup.Queries[len(sbclookup.Queries)-1].Sql
	wantQuery = "show index from unknown"
	if lastQuery != wantQuery {
		t.Errorf("Got: %v. Want: %v", lastQuery, wantQuery)
	}

	_, err = executor.Execute(context.Background(), "TestExecute", session, fmt.Sprintf("show index from unknown from %v", KsTestUnsharded), nil)
	if err != nil {
		t.Errorf("Unexpected error: %v", err)
	}
	lastQuery = sbclookup.Queries[len(sbclookup.Queries)-1].Sql
	wantQuery = "show index from unknown"
	if lastQuery != wantQuery {
		t.Errorf("Got: %v. Want: %v", lastQuery, wantQuery)
	}

	// Set desitation keyspace in session
	session.TargetString = KsTestUnsharded
	_, err = executor.Execute(context.Background(), "TestExecute", session, "show create table unknown", nil)
	require.NoError(t, err)
	// Reset target string so other tests dont fail.
	session.TargetString = "@master"
	_, err = executor.Execute(context.Background(), "TestExecute", session, fmt.Sprintf("show full columns from unknown from %v", KsTestUnsharded), nil)
	require.NoError(t, err)
	for _, query := range []string{"show charset", "show character set"} {
		qr, err := executor.Execute(context.Background(), "TestExecute", session, query, nil)
		require.NoError(t, err)
		wantqr := &sqltypes.Result{
			Fields: append(buildVarCharFields("Charset", "Description", "Default collation"), &querypb.Field{Name: "Maxlen", Type: sqltypes.Int32}),
			Rows: [][]sqltypes.Value{
				append(buildVarCharRow(
					"utf8",
					"UTF-8 Unicode",
					"utf8_general_ci"), sqltypes.NewInt32(3)),
				append(buildVarCharRow(
					"utf8mb4",
					"UTF-8 Unicode",
					"utf8mb4_general_ci"),
					sqltypes.NewInt32(4)),
			},
			RowsAffected: 2,
		}
		if !reflect.DeepEqual(qr, wantqr) {
			t.Errorf("%v:\n%+v, want\n%+v", query, qr, wantqr)
		}
	}
	for _, query := range []string{"show charset like '%foo'", "show character set like 'foo%'", "show charset like 'foo%'", "show character set where foo like 'utf8'", "show character set where charset like '%foo'", "show charset where charset = '%foo'"} {
		qr, err := executor.Execute(context.Background(), "TestExecute", session, query, nil)
		require.NoError(t, err)
		wantqr := &sqltypes.Result{
			Fields:       append(buildVarCharFields("Charset", "Description", "Default collation"), &querypb.Field{Name: "Maxlen", Type: sqltypes.Int32}),
			Rows:         [][]sqltypes.Value{},
			RowsAffected: 0,
		}
		if !reflect.DeepEqual(qr, wantqr) {
			t.Errorf("%v:\n%+v, want\n%+v", query, qr, wantqr)
		}
	}
	for _, query := range []string{"show charset like 'utf8'", "show character set like 'utf8'", "show charset where charset = 'utf8'", "show character set where charset = 'utf8'"} {
		qr, err := executor.Execute(context.Background(), "TestExecute", session, query, nil)
		require.NoError(t, err)
		wantqr := &sqltypes.Result{
			Fields: append(buildVarCharFields("Charset", "Description", "Default collation"), &querypb.Field{Name: "Maxlen", Type: sqltypes.Int32}),
			Rows: [][]sqltypes.Value{
				append(buildVarCharRow(
					"utf8",
					"UTF-8 Unicode",
					"utf8_general_ci"), sqltypes.NewInt32(3)),
			},
			RowsAffected: 1,
		}
		if !reflect.DeepEqual(qr, wantqr) {
			t.Errorf("%v:\n%+v, want\n%+v", query, qr, wantqr)
		}
	}
	for _, query := range []string{"show charset like 'utf8mb4'", "show character set like 'utf8mb4'", "show charset where charset = 'utf8mb4'", "show character set where charset = 'utf8mb4'"} {
		qr, err := executor.Execute(context.Background(), "TestExecute", session, query, nil)
		require.NoError(t, err)
		wantqr := &sqltypes.Result{
			Fields: append(buildVarCharFields("Charset", "Description", "Default collation"), &querypb.Field{Name: "Maxlen", Type: sqltypes.Int32}),
			Rows: [][]sqltypes.Value{
				append(buildVarCharRow(
					"utf8mb4",
					"UTF-8 Unicode",
					"utf8mb4_general_ci"),
					sqltypes.NewInt32(4)),
			},
			RowsAffected: 1,
		}
		if !reflect.DeepEqual(qr, wantqr) {
			t.Errorf("%v:\n%+v, want\n%+v", query, qr, wantqr)
		}
	}

	qr, err = executor.Execute(context.Background(), "TestExecute", session, "show engines", nil)
	require.NoError(t, err)
	wantqr = &sqltypes.Result{
		Fields: buildVarCharFields("Engine", "Support", "Comment", "Transactions", "XA", "Savepoints"),
		Rows: [][]sqltypes.Value{
			buildVarCharRow(
				"InnoDB",
				"DEFAULT",
				"Supports transactions, row-level locking, and foreign keys",
				"YES",
				"YES",
				"YES"),
		},
		RowsAffected: 1,
	}
	if !reflect.DeepEqual(qr, wantqr) {
		t.Errorf("show engines:\n%+v, want\n%+v", qr, wantqr)
	}
	qr, err = executor.Execute(context.Background(), "TestExecute", session, "show plugins", nil)
	require.NoError(t, err)
	wantqr = &sqltypes.Result{
		Fields: buildVarCharFields("Name", "Status", "Type", "Library", "License"),
		Rows: [][]sqltypes.Value{
			buildVarCharRow(
				"InnoDB",
				"ACTIVE",
				"STORAGE ENGINE",
				"NULL",
				"GPL"),
		},
		RowsAffected: 1,
	}
	if !reflect.DeepEqual(qr, wantqr) {
		t.Errorf("show plugins:\n%+v, want\n%+v", qr, wantqr)
	}
	for _, query := range []string{"show session status", "show session status like 'Ssl_cipher'"} {
		qr, err = executor.Execute(context.Background(), "TestExecute", session, "show session status", nil)
		if err != nil {
			t.Error(err)
		}
		wantqr = &sqltypes.Result{
			Fields:       buildVarCharFields("Variable_name", "Value"),
			Rows:         make([][]sqltypes.Value, 0, 2),
			RowsAffected: 0,
		}
		if !reflect.DeepEqual(qr, wantqr) {
			t.Errorf("%v:\n%+v, want\n%+v", query, qr, wantqr)
		}
	}
	qr, err = executor.Execute(context.Background(), "TestExecute", session, "show vitess_shards", nil)
	require.NoError(t, err)

	// Test SHOW FULL COLUMNS FROM where query has a qualifier
	_, err = executor.Execute(context.Background(), "TestExecute", session, fmt.Sprintf("show full columns from %v.table1", KsTestUnsharded), nil)
	if err != nil {
		t.Errorf("Unexpected error: %v", err)
	}

	// Just test for first & last.
	qr.Rows = [][]sqltypes.Value{qr.Rows[0], qr.Rows[len(qr.Rows)-1]}
	wantqr = &sqltypes.Result{
		Fields: buildVarCharFields("Shards"),
		Rows: [][]sqltypes.Value{
			buildVarCharRow("TestExecutor/-20"),
			buildVarCharRow("TestXBadVSchema/e0-"),
		},
		RowsAffected: 33,
	}
	if !reflect.DeepEqual(qr, wantqr) {
		t.Errorf("show vitess_shards:\n%+v, want\n%+v", qr, wantqr)
	}

	qr, err = executor.Execute(context.Background(), "TestExecute", session, "show vitess_tablets", nil)
	require.NoError(t, err)
	// Just test for first & last.
	qr.Rows = [][]sqltypes.Value{qr.Rows[0], qr.Rows[len(qr.Rows)-1]}
	wantqr = &sqltypes.Result{
		Fields: buildVarCharFields("Cell", "Keyspace", "Shard", "TabletType", "State", "Alias", "Hostname"),
		Rows: [][]sqltypes.Value{
			buildVarCharRow("FakeCell", "TestExecutor", "-20", "MASTER", "SERVING", "aa-0000000000", "-20"),
			buildVarCharRow("FakeCell", "TestUnsharded", "0", "MASTER", "SERVING", "aa-0000000000", "0"),
		},
		RowsAffected: 9,
	}
	if !reflect.DeepEqual(qr, wantqr) {
		t.Errorf("show vitess_tablets:\n%+v, want\n%+v", qr, wantqr)
	}

	qr, err = executor.Execute(context.Background(), "TestExecute", session, "show vschema vindexes", nil)
	require.NoError(t, err)
	wantqr = &sqltypes.Result{
		Fields: buildVarCharFields("Keyspace", "Name", "Type", "Params", "Owner"),
		Rows: [][]sqltypes.Value{
			buildVarCharRow("TestExecutor", "hash_index", "hash", "", ""),
			buildVarCharRow("TestExecutor", "idx1", "hash", "", ""),
			buildVarCharRow("TestExecutor", "idx_noauto", "hash", "", "noauto_table"),
			buildVarCharRow("TestExecutor", "insert_ignore_idx", "lookup_hash", "from=fromcol; table=ins_lookup; to=tocol", "insert_ignore_test"),
			buildVarCharRow("TestExecutor", "keyspace_id", "numeric", "", ""),
			buildVarCharRow("TestExecutor", "krcol_unique_vdx", "keyrange_lookuper_unique", "", ""),
			buildVarCharRow("TestExecutor", "krcol_vdx", "keyrange_lookuper", "", ""),
			buildVarCharRow("TestExecutor", "music_user_map", "lookup_hash_unique", "from=music_id; table=music_user_map; to=user_id", "music"),
			buildVarCharRow("TestExecutor", "name_lastname_keyspace_id_map", "lookup", "from=name,lastname; table=name_lastname_keyspace_id_map; to=keyspace_id", "user2"),
			buildVarCharRow("TestExecutor", "name_user_map", "lookup_hash", "from=name; table=name_user_map; to=user_id", "user"),
		},
		RowsAffected: 10,
	}
	if !reflect.DeepEqual(qr, wantqr) {
		t.Errorf("show vschema vindexes:\n%+v, want\n%+v", qr, wantqr)
	}

	qr, err = executor.Execute(context.Background(), "TestExecute", session, "show vschema vindexes on TestExecutor.user", nil)
	require.NoError(t, err)
	wantqr = &sqltypes.Result{
		Fields: buildVarCharFields("Columns", "Name", "Type", "Params", "Owner"),
		Rows: [][]sqltypes.Value{
			buildVarCharRow("Id", "hash_index", "hash", "", ""),
			buildVarCharRow("name", "name_user_map", "lookup_hash", "from=name; table=name_user_map; to=user_id", "user"),
		},
		RowsAffected: 2,
	}
	if !reflect.DeepEqual(qr, wantqr) {
		t.Errorf("show vschema vindexes on TestExecutor.user:\n%+v, want\n%+v", qr, wantqr)
	}

	_, err = executor.Execute(context.Background(), "TestExecute", session, "show vschema vindexes on user", nil)
	wantErr := errNoKeyspace.Error()
	if err == nil || err.Error() != wantErr {
		t.Errorf("show vschema vindexes on user: %v, want %v", err, wantErr)
	}

	_, err = executor.Execute(context.Background(), "TestExecute", session, "show vschema vindexes on TestExecutor.garbage", nil)
	wantErr = "table `garbage` does not exist in keyspace `TestExecutor`"
	if err == nil || err.Error() != wantErr {
		t.Errorf("show vschema vindexes on user: %v, want %v", err, wantErr)
	}

	session.TargetString = "TestExecutor"
	qr, err = executor.Execute(context.Background(), "TestExecute", session, "show vschema vindexes on user", nil)
	require.NoError(t, err)
	wantqr = &sqltypes.Result{
		Fields: buildVarCharFields("Columns", "Name", "Type", "Params", "Owner"),
		Rows: [][]sqltypes.Value{
			buildVarCharRow("Id", "hash_index", "hash", "", ""),
			buildVarCharRow("name", "name_user_map", "lookup_hash", "from=name; table=name_user_map; to=user_id", "user"),
		},
		RowsAffected: 2,
	}
	if !reflect.DeepEqual(qr, wantqr) {
		t.Errorf("show vschema vindexes on user:\n%+v, want\n%+v", qr, wantqr)
	}

	session.TargetString = "TestExecutor"
	qr, err = executor.Execute(context.Background(), "TestExecute", session, "show vschema vindexes on user2", nil)
	require.NoError(t, err)
	wantqr = &sqltypes.Result{
		Fields: buildVarCharFields("Columns", "Name", "Type", "Params", "Owner"),
		Rows: [][]sqltypes.Value{
			buildVarCharRow("id", "hash_index", "hash", "", ""),
			buildVarCharRow("name, lastname", "name_lastname_keyspace_id_map", "lookup", "from=name,lastname; table=name_lastname_keyspace_id_map; to=keyspace_id", "user2"),
		},
		RowsAffected: 2,
	}
	if !reflect.DeepEqual(qr, wantqr) {
		t.Errorf("show vschema vindexes on user2:\n%+v, want\n%+v", qr, wantqr)
	}

	_, err = executor.Execute(context.Background(), "TestExecute", session, "show vschema vindexes on garbage", nil)
	wantErr = "table `garbage` does not exist in keyspace `TestExecutor`"
	if err == nil || err.Error() != wantErr {
		t.Errorf("show vschema vindexes on user: %v, want %v", err, wantErr)
	}

	qr, err = executor.Execute(context.Background(), "TestExecute", session, "show warnings", nil)
	require.NoError(t, err)
	wantqr = &sqltypes.Result{
		Fields: []*querypb.Field{
			{Name: "Level", Type: sqltypes.VarChar},
			{Name: "Type", Type: sqltypes.Uint16},
			{Name: "Message", Type: sqltypes.VarChar},
		},
		Rows:         [][]sqltypes.Value{},
		RowsAffected: 0,
	}
	if !reflect.DeepEqual(qr, wantqr) {
		t.Errorf("show warnings:\n%+v, want\n%+v", qr, wantqr)

	}

	session.Warnings = []*querypb.QueryWarning{}
	qr, err = executor.Execute(context.Background(), "TestExecute", session, "show warnings", nil)
	require.NoError(t, err)
	wantqr = &sqltypes.Result{
		Fields: []*querypb.Field{
			{Name: "Level", Type: sqltypes.VarChar},
			{Name: "Type", Type: sqltypes.Uint16},
			{Name: "Message", Type: sqltypes.VarChar},
		},
		Rows:         [][]sqltypes.Value{},
		RowsAffected: 0,
	}
	if !reflect.DeepEqual(qr, wantqr) {
		t.Errorf("show warnings:\n%+v, want\n%+v", qr, wantqr)
	}

	session.Warnings = []*querypb.QueryWarning{
		{Code: mysql.ERBadTable, Message: "bad table"},
		{Code: mysql.EROutOfResources, Message: "ks/-40: query timed out"},
	}
	qr, err = executor.Execute(context.Background(), "TestExecute", session, "show warnings", nil)
	require.NoError(t, err)
	wantqr = &sqltypes.Result{
		Fields: []*querypb.Field{
			{Name: "Level", Type: sqltypes.VarChar},
			{Name: "Type", Type: sqltypes.Uint16},
			{Name: "Message", Type: sqltypes.VarChar},
		},

		Rows: [][]sqltypes.Value{
			{sqltypes.NewVarChar("Warning"), sqltypes.NewUint32(mysql.ERBadTable), sqltypes.NewVarChar("bad table")},
			{sqltypes.NewVarChar("Warning"), sqltypes.NewUint32(mysql.EROutOfResources), sqltypes.NewVarChar("ks/-40: query timed out")},
		},
		RowsAffected: 0,
	}
	if !reflect.DeepEqual(qr, wantqr) {
		t.Errorf("show warnings:\n%+v, want\n%+v", qr, wantqr)
	}

	// Make sure it still works when one of the keyspaces is in a bad state
	getSandbox("TestExecutor").SrvKeyspaceMustFail++
	qr, err = executor.Execute(context.Background(), "TestExecute", session, "show vitess_shards", nil)
	require.NoError(t, err)
	// Just test for first & last.
	qr.Rows = [][]sqltypes.Value{qr.Rows[0], qr.Rows[len(qr.Rows)-1]}
	wantqr = &sqltypes.Result{
		Fields: buildVarCharFields("Shards"),
		Rows: [][]sqltypes.Value{
			buildVarCharRow("TestSharded/-20"),
			buildVarCharRow("TestXBadVSchema/e0-"),
		},
		RowsAffected: 25,
	}
	if !reflect.DeepEqual(qr, wantqr) {
		t.Errorf("show databases:\n%+v, want\n%+v", qr, wantqr)
	}

	session = NewSafeSession(&vtgatepb.Session{TargetString: KsTestUnsharded})
	qr, err = executor.Execute(context.Background(), "TestExecute", session, "show vschema tables", nil)
	require.NoError(t, err)
	wantqr = &sqltypes.Result{
		Fields: buildVarCharFields("Tables"),
		Rows: [][]sqltypes.Value{
			buildVarCharRow("dual"),
			buildVarCharRow("ins_lookup"),
			buildVarCharRow("main1"),
			buildVarCharRow("music_user_map"),
			buildVarCharRow("name_lastname_keyspace_id_map"),
			buildVarCharRow("name_user_map"),
			buildVarCharRow("simple"),
			buildVarCharRow("user_msgs"),
			buildVarCharRow("user_seq"),
		},
		RowsAffected: 9,
	}
	if !reflect.DeepEqual(qr, wantqr) {
		t.Errorf("show vschema tables:\n%+v, want\n%+v", qr, wantqr)
	}

	session = NewSafeSession(&vtgatepb.Session{})
	_, err = executor.Execute(context.Background(), "TestExecute", session, "show vschema tables", nil)
	want := errNoKeyspace.Error()
	if err == nil || err.Error() != want {
		t.Errorf("show vschema tables: %v, want %v", err, want)
	}

	_, err = executor.Execute(context.Background(), "TestExecute", session, "show 10", nil)
	want = "syntax error at position 8 near '10'"
	if err == nil || err.Error() != want {
		t.Errorf("show vschema tables: %v, want %v", err, want)
	}

	session = NewSafeSession(&vtgatepb.Session{TargetString: "no_such_keyspace"})
	_, err = executor.Execute(context.Background(), "TestExecute", session, "show vschema tables", nil)
	want = "keyspace no_such_keyspace not found in vschema"
	if err == nil || err.Error() != want {
		t.Errorf("show vschema tables: %v, want %v", err, want)
	}
}

func TestPlanExecutorUse(t *testing.T) {
<<<<<<< HEAD
	//t.Skip("not support yet")
	executor, _, _, _ := createLegacyExecutorEnvUsing(planAllTheThings)
=======
	executor, _, _, _ := createExecutorEnvUsing(planAllTheThings)
>>>>>>> b28fb8ff
	session := NewSafeSession(&vtgatepb.Session{Autocommit: true, TargetString: "@master"})

	stmts := []string{
		"use TestExecutor",
		"use `TestExecutor:-80@master`",
	}
	want := []string{
		"TestExecutor",
		"TestExecutor:-80@master",
	}
	for i, stmt := range stmts {
		_, err := executor.Execute(context.Background(), "TestExecute", session, stmt, nil)
		if err != nil {
			t.Error(err)
		}
		wantSession := &vtgatepb.Session{Autocommit: true, TargetString: want[i], RowCount: -1}
		utils.MustMatch(t, wantSession, session.Session, "session does not match")
	}

	_, err := executor.Execute(context.Background(), "TestExecute", NewSafeSession(&vtgatepb.Session{}), "use 1", nil)
	wantErr := "syntax error at position 6 near '1'"
	if err == nil || err.Error() != wantErr {
		t.Errorf("got: %v, want %v", err, wantErr)
	}

	_, err = executor.Execute(context.Background(), "TestExecute", NewSafeSession(&vtgatepb.Session{}), "use UnexistentKeyspace", nil)
	wantErr = "Unknown database 'UnexistentKeyspace' (errno 1049) (sqlstate 42000)"
	if err == nil || err.Error() != wantErr {
		t.Errorf("got: %v, want %v", err, wantErr)
	}
}

func TestPlanExecutorComment(t *testing.T) {
	executor, _, _, _ := createLegacyExecutorEnvUsing(planAllTheThings)

	var tcs = []struct {
		sql string
		qr  *sqltypes.Result
	}{
		{
			sql: "/*! select * from t where id = 1 */",
			qr: sqltypes.MakeTestResult(
				sqltypes.MakeTestFields(
					"id|value",
					"int32|varchar",
				),
				"1|foo",
			),
		},
		{
			sql: "/*! insert into t(id, value) values(1000, 'msg') */",
			qr: sqltypes.MakeTestResult(
				sqltypes.MakeTestFields(
					"id|value",
					"int32|varchar",
				),
				"1|foo",
			),
		},
		{
			sql: "/*!50708 set @x = 42 */",
			qr:  &sqltypes.Result{},
		},
	}

	for _, tc := range tcs {
		t.Run(tc.sql, func(t *testing.T) {
			gotResult, err := executor.Execute(context.Background(), "TestExecute", NewSafeSession(&vtgatepb.Session{TargetString: KsTestUnsharded}), tc.sql, nil)
			require.NoError(t, err)
			utils.MustMatch(t, tc.qr, gotResult, "did not get expected result")
		})
	}
}

func TestPlanExecutorOtherRead(t *testing.T) {
	executor, sbc1, sbc2, sbclookup := createLegacyExecutorEnvUsing(planAllTheThings)

	type cnts struct {
		Sbc1Cnt      int64
		Sbc2Cnt      int64
		SbcLookupCnt int64
	}

	tcs := []struct {
		targetStr string

		hasNoKeyspaceErr       bool
		hasDestinationShardErr bool
		wantCnts               cnts
	}{
		{
			targetStr:        "",
			hasNoKeyspaceErr: true,
		},
		{
			targetStr:              "TestExecutor[-]",
			hasDestinationShardErr: true,
		},
		{
			targetStr: KsTestUnsharded,
			wantCnts: cnts{
				Sbc1Cnt:      0,
				Sbc2Cnt:      0,
				SbcLookupCnt: 1,
			},
		},
		{
			targetStr: "TestExecutor",
			wantCnts: cnts{
				Sbc1Cnt:      1,
				Sbc2Cnt:      0,
				SbcLookupCnt: 0,
			},
		},
	}

	stmts := []string{
		"analyze table t1",
		"describe select * from t1",
		"explain select * from t1",
		"do 1",
	}

	for _, stmt := range stmts {
		for _, tc := range tcs {
			sbc1.ExecCount.Set(0)
			sbc2.ExecCount.Set(0)
			sbclookup.ExecCount.Set(0)

			_, err := executor.Execute(context.Background(), "TestExecute", NewSafeSession(&vtgatepb.Session{TargetString: tc.targetStr}), stmt, nil)
			if tc.hasNoKeyspaceErr {
				assert.EqualError(t, err, "keyspace not specified")
			} else if tc.hasDestinationShardErr {
				assert.Errorf(t, err, "Destination can only be a single shard for statement: %s, got: DestinationExactKeyRange(-)", stmt)
			} else {
				assert.NoError(t, err)
			}

			utils.MustMatch(t, tc.wantCnts, cnts{
				Sbc1Cnt:      sbc1.ExecCount.Get(),
				Sbc2Cnt:      sbc2.ExecCount.Get(),
				SbcLookupCnt: sbclookup.ExecCount.Get(),
			}, "count did not match")
		}
	}
}

func TestPlanExecutorExplain(t *testing.T) {
	executor, _, _, _ := createLegacyExecutorEnvUsing(planAllTheThings)
	executor.normalize = true
	logChan := QueryLogger.Subscribe("Test")
	defer QueryLogger.Unsubscribe(logChan)

	bindVars := map[string]*querypb.BindVariable{}
	result, err := executorExec(executor, "explain format = vitess select * from user", bindVars)
	require.NoError(t, err)

	require.Equal(t,
		`[[VARCHAR("Route") VARCHAR("SelectScatter") VARCHAR("TestExecutor") VARCHAR("") VARCHAR("UNKNOWN") VARCHAR("select * from user")]]`,
		fmt.Sprintf("%v", result.Rows))

	result, err = executorExec(executor, "explain format = vitess select 42", bindVars)
	require.NoError(t, err)
	expected :=
		`[[VARCHAR("Projection") VARCHAR("") VARCHAR("") VARCHAR("") VARCHAR("UNKNOWN") VARCHAR("")] ` +
			`[VARCHAR("└─ SingleRow") VARCHAR("") VARCHAR("") VARCHAR("") VARCHAR("UNKNOWN") VARCHAR("")]]`
	require.Equal(t,
		`[[VARCHAR("Projection") VARCHAR("") VARCHAR("") VARCHAR("") VARCHAR("UNKNOWN") VARCHAR("")] `+
			`[VARCHAR("└─ SingleRow") VARCHAR("") VARCHAR("") VARCHAR("") VARCHAR("UNKNOWN") VARCHAR("")]]`,
		expected,
		fmt.Sprintf("%v", result.Rows), fmt.Sprintf("%v", result.Rows))
}

func TestPlanExecutorOtherAdmin(t *testing.T) {
	executor, sbc1, sbc2, sbclookup := createLegacyExecutorEnvUsing(planAllTheThings)

	type cnts struct {
		Sbc1Cnt      int64
		Sbc2Cnt      int64
		SbcLookupCnt int64
	}

	tcs := []struct {
		targetStr string

		hasNoKeyspaceErr       bool
		hasDestinationShardErr bool
		wantCnts               cnts
	}{
		{
			targetStr:        "",
			hasNoKeyspaceErr: true,
		},
		{
			targetStr:              "TestExecutor[-]",
			hasDestinationShardErr: true,
		},
		{
			targetStr: KsTestUnsharded,
			wantCnts: cnts{
				Sbc1Cnt:      0,
				Sbc2Cnt:      0,
				SbcLookupCnt: 1,
			},
		},
		{
			targetStr: "TestExecutor",
			wantCnts: cnts{
				Sbc1Cnt:      1,
				Sbc2Cnt:      0,
				SbcLookupCnt: 0,
			},
		},
	}

	stmts := []string{
		"repair table t1",
		"optimize table t1",
	}

	for _, stmt := range stmts {
		for _, tc := range tcs {
			sbc1.ExecCount.Set(0)
			sbc2.ExecCount.Set(0)
			sbclookup.ExecCount.Set(0)

			_, err := executor.Execute(context.Background(), "TestExecute", NewSafeSession(&vtgatepb.Session{TargetString: tc.targetStr}), stmt, nil)
			if tc.hasNoKeyspaceErr {
				assert.Error(t, err, errNoKeyspace)
			} else if tc.hasDestinationShardErr {
				assert.Errorf(t, err, "Destination can only be a single shard for statement: %s, got: DestinationExactKeyRange(-)", stmt)
			} else {
				assert.NoError(t, err)
			}

			diff := cmp.Diff(tc.wantCnts, cnts{
				Sbc1Cnt:      sbc1.ExecCount.Get(),
				Sbc2Cnt:      sbc2.ExecCount.Get(),
				SbcLookupCnt: sbclookup.ExecCount.Get(),
			})
			if diff != "" {
				t.Errorf("stmt: %s\ntc: %+v\n-want,+got:\n%s", stmt, tc, diff)
			}
		}
	}
}

func TestPlanExecutorUnrecognized(t *testing.T) {
	executor, _, _, _ := createLegacyExecutorEnvUsing(planAllTheThings)
	_, err := executor.Execute(context.Background(), "TestExecute", NewSafeSession(&vtgatepb.Session{}), "invalid statement", nil)
	require.Error(t, err, "unrecognized statement: invalid statement'")
}

// TestVSchemaStats makes sure the building and displaying of the
// VSchemaStats works.
func TestPlanVSchemaStats(t *testing.T) {
	r, _, _, _ := createLegacyExecutorEnvUsing(planAllTheThings)

	stats := r.VSchemaStats()

	templ := template.New("")
	templ, err := templ.Parse(VSchemaTemplate)
	if err != nil {
		t.Fatalf("error parsing template: %v", err)
	}
	wr := &bytes.Buffer{}
	if err := templ.Execute(wr, stats); err != nil {
		t.Fatalf("error executing template: %v", err)
	}
	result := wr.String()
	if !strings.Contains(result, "<td>TestXBadSharding</td>") ||
		!strings.Contains(result, "<td>TestUnsharded</td>") {
		t.Errorf("invalid html result: %v", result)
	}
}

func TestPlanGetPlanUnnormalized(t *testing.T) {
	r, _, _, _ := createLegacyExecutorEnvUsing(planAllTheThings)
	emptyvc, _ := newVCursorImpl(context.Background(), NewSafeSession(&vtgatepb.Session{TargetString: "@unknown"}), makeComments(""), r, nil, r.vm, r.VSchema(), r.resolver.resolver)
	unshardedvc, _ := newVCursorImpl(context.Background(), NewSafeSession(&vtgatepb.Session{TargetString: KsTestUnsharded + "@unknown"}), makeComments(""), r, nil, r.vm, r.VSchema(), r.resolver.resolver)

	logStats1 := NewLogStats(context.Background(), "Test", "", nil)
	query1 := "select * from music_user_map where id = 1"
	plan1, err := r.getPlan(emptyvc, query1, makeComments(" /* comment */"), map[string]*querypb.BindVariable{}, false, logStats1)
	require.NoError(t, err)
	wantSQL := query1 + " /* comment */"
	if logStats1.SQL != wantSQL {
		t.Errorf("logstats sql want \"%s\" got \"%s\"", wantSQL, logStats1.SQL)
	}

	logStats2 := NewLogStats(context.Background(), "Test", "", nil)
	plan2, err := r.getPlan(emptyvc, query1, makeComments(" /* comment */"), map[string]*querypb.BindVariable{}, false, logStats2)
	require.NoError(t, err)
	if plan1 != plan2 {
		t.Errorf("getPlan(query1): plans must be equal: %p %p", plan1, plan2)
	}
	want := []string{
		"@unknown:" + query1,
	}
	if keys := r.plans.Keys(); !reflect.DeepEqual(keys, want) {
		t.Errorf("Plan keys: %s, want %s", keys, want)
	}
	if logStats2.SQL != wantSQL {
		t.Errorf("logstats sql want \"%s\" got \"%s\"", wantSQL, logStats2.SQL)
	}
	logStats3 := NewLogStats(context.Background(), "Test", "", nil)
	plan3, err := r.getPlan(unshardedvc, query1, makeComments(" /* comment */"), map[string]*querypb.BindVariable{}, false, logStats3)
	require.NoError(t, err)
	if plan1 == plan3 {
		t.Errorf("getPlan(query1, ks): plans must not be equal: %p %p", plan1, plan3)
	}
	if logStats3.SQL != wantSQL {
		t.Errorf("logstats sql want \"%s\" got \"%s\"", wantSQL, logStats3.SQL)
	}
	logStats4 := NewLogStats(context.Background(), "Test", "", nil)
	plan4, err := r.getPlan(unshardedvc, query1, makeComments(" /* comment */"), map[string]*querypb.BindVariable{}, false, logStats4)
	require.NoError(t, err)
	if plan3 != plan4 {
		t.Errorf("getPlan(query1, ks): plans must be equal: %p %p", plan3, plan4)
	}
	want = []string{
		KsTestUnsharded + "@unknown:" + query1,
		"@unknown:" + query1,
	}
	if diff := cmp.Diff(want, r.plans.Keys()); diff != "" {
		t.Errorf("\n-want,+got:\n%s", diff)
	}
	//if keys := r.plans.Keys(); !reflect.DeepEqual(keys, want) {
	//	t.Errorf("Plan keys: %s, want %s", keys, want)
	//}
	if logStats4.SQL != wantSQL {
		t.Errorf("logstats sql want \"%s\" got \"%s\"", wantSQL, logStats4.SQL)
	}
}

func TestPlanGetPlanCacheUnnormalized(t *testing.T) {
	r, _, _, _ := createLegacyExecutorEnvUsing(planAllTheThings)
	emptyvc, _ := newVCursorImpl(context.Background(), NewSafeSession(&vtgatepb.Session{TargetString: "@unknown"}), makeComments(""), r, nil, r.vm, r.VSchema(), r.resolver.resolver)
	query1 := "select * from music_user_map where id = 1"
	logStats1 := NewLogStats(context.Background(), "Test", "", nil)
	_, err := r.getPlan(emptyvc, query1, makeComments(" /* comment */"), map[string]*querypb.BindVariable{}, true /* skipQueryPlanCache */, logStats1)
	require.NoError(t, err)
	if r.plans.Size() != 0 {
		t.Errorf("getPlan() expected cache to have size 0, but got: %b", r.plans.Size())
	}
	wantSQL := query1 + " /* comment */"
	if logStats1.SQL != wantSQL {
		t.Errorf("logstats sql want \"%s\" got \"%s\"", wantSQL, logStats1.SQL)
	}
	logStats2 := NewLogStats(context.Background(), "Test", "", nil)
	_, err = r.getPlan(emptyvc, query1, makeComments(" /* comment 2 */"), map[string]*querypb.BindVariable{}, false /* skipQueryPlanCache */, logStats2)
	require.NoError(t, err)
	if r.plans.Size() != 1 {
		t.Errorf("getPlan() expected cache to have size 1, but got: %b", r.plans.Size())
	}
	wantSQL = query1 + " /* comment 2 */"
	if logStats2.SQL != wantSQL {
		t.Errorf("logstats sql want \"%s\" got \"%s\"", wantSQL, logStats2.SQL)
	}

	// Skip cache using directive
	r, _, _, _ = createLegacyExecutorEnvUsing(planAllTheThings)
	unshardedvc, _ := newVCursorImpl(context.Background(), NewSafeSession(&vtgatepb.Session{TargetString: KsTestUnsharded + "@unknown"}), makeComments(""), r, nil, r.vm, r.VSchema(), r.resolver.resolver)

	query1 = "insert /*vt+ SKIP_QUERY_PLAN_CACHE=1 */ into user(id) values (1), (2)"
	logStats1 = NewLogStats(context.Background(), "Test", "", nil)
	_, err = r.getPlan(unshardedvc, query1, makeComments(" /* comment */"), map[string]*querypb.BindVariable{}, false, logStats1)
	require.NoError(t, err)
	if len(r.plans.Keys()) != 0 {
		t.Errorf("Plan keys should be 0, got: %v", len(r.plans.Keys()))
	}

	query1 = "insert into user(id) values (1), (2)"
	_, err = r.getPlan(unshardedvc, query1, makeComments(" /* comment */"), map[string]*querypb.BindVariable{}, false, logStats1)
	require.NoError(t, err)
	if len(r.plans.Keys()) != 1 {
		t.Errorf("Plan keys should be 1, got: %v", len(r.plans.Keys()))
	}
}

func TestPlanGetPlanCacheNormalized(t *testing.T) {
	r, _, _, _ := createLegacyExecutorEnvUsing(planAllTheThings)
	r.normalize = true
	emptyvc, _ := newVCursorImpl(context.Background(), NewSafeSession(&vtgatepb.Session{TargetString: "@unknown"}), makeComments(""), r, nil, r.vm, r.VSchema(), r.resolver.resolver)
	query1 := "select * from music_user_map where id = 1"
	logStats1 := NewLogStats(context.Background(), "Test", "", nil)
	_, err := r.getPlan(emptyvc, query1, makeComments(" /* comment */"), map[string]*querypb.BindVariable{}, true /* skipQueryPlanCache */, logStats1)
	require.NoError(t, err)
	if r.plans.Size() != 0 {
		t.Errorf("getPlan() expected cache to have size 0, but got: %b", r.plans.Size())
	}
	wantSQL := "select * from music_user_map where id = :vtg1 /* comment */"
	if logStats1.SQL != wantSQL {
		t.Errorf("logstats sql want \"%s\" got \"%s\"", wantSQL, logStats1.SQL)
	}
	logStats2 := NewLogStats(context.Background(), "Test", "", nil)
	_, err = r.getPlan(emptyvc, query1, makeComments(" /* comment */"), map[string]*querypb.BindVariable{}, false /* skipQueryPlanCache */, logStats2)
	require.NoError(t, err)
	if r.plans.Size() != 1 {
		t.Errorf("getPlan() expected cache to have size 1, but got: %b", r.plans.Size())
	}
	if logStats2.SQL != wantSQL {
		t.Errorf("logstats sql want \"%s\" got \"%s\"", wantSQL, logStats2.SQL)
	}

	// Skip cache using directive
	r, _, _, _ = createLegacyExecutorEnvUsing(planAllTheThings)
	r.normalize = true
	unshardedvc, _ := newVCursorImpl(context.Background(), NewSafeSession(&vtgatepb.Session{TargetString: KsTestUnsharded + "@unknown"}), makeComments(""), r, nil, r.vm, r.VSchema(), r.resolver.resolver)

	query1 = "insert /*vt+ SKIP_QUERY_PLAN_CACHE=1 */ into user(id) values (1), (2)"
	logStats1 = NewLogStats(context.Background(), "Test", "", nil)
	_, err = r.getPlan(unshardedvc, query1, makeComments(" /* comment */"), map[string]*querypb.BindVariable{}, false, logStats1)
	require.NoError(t, err)
	if len(r.plans.Keys()) != 0 {
		t.Errorf("Plan keys should be 0, got: %v", len(r.plans.Keys()))
	}

	query1 = "insert into user(id) values (1), (2)"
	_, err = r.getPlan(unshardedvc, query1, makeComments(" /* comment */"), map[string]*querypb.BindVariable{}, false, logStats1)
	require.NoError(t, err)
	if len(r.plans.Keys()) != 1 {
		t.Errorf("Plan keys should be 1, got: %v", len(r.plans.Keys()))
	}
}

func TestPlanGetPlanNormalized(t *testing.T) {
	r, _, _, _ := createLegacyExecutorEnvUsing(planAllTheThings)
	r.normalize = true
	emptyvc, _ := createVcursorImpl(r, "@unknown")
	unshardedvc, _ := createVcursorImpl(r, KsTestUnsharded+"@unknown")

	query1 := "select * from music_user_map where id = 1"
	query2 := "select * from music_user_map where id = 2"
	normalized := "select * from music_user_map where id = :vtg1"
	logStats1 := NewLogStats(context.Background(), "Test", "", nil)
	plan1, err := r.getPlan(emptyvc, query1, makeComments(" /* comment 1 */"), map[string]*querypb.BindVariable{}, false, logStats1)
	require.NoError(t, err)
	logStats2 := NewLogStats(context.Background(), "Test", "", nil)
	plan2, err := r.getPlan(emptyvc, query1, makeComments(" /* comment 2 */"), map[string]*querypb.BindVariable{}, false, logStats2)
	require.NoError(t, err)
	if plan1 != plan2 {
		t.Errorf("getPlan(query1): plans must be equal: %p %p", plan1, plan2)
	}
	want := []string{
		"@unknown:" + normalized,
	}
	if keys := r.plans.Keys(); !reflect.DeepEqual(keys, want) {
		t.Errorf("Plan keys: %s, want %s", keys, want)
	}

	wantSQL := normalized + " /* comment 1 */"
	if logStats1.SQL != wantSQL {
		t.Errorf("logstats sql want \"%s\" got \"%s\"", wantSQL, logStats1.SQL)
	}
	wantSQL = normalized + " /* comment 2 */"
	if logStats2.SQL != wantSQL {
		t.Errorf("logstats sql want \"%s\" got \"%s\"", wantSQL, logStats2.SQL)
	}

	logStats3 := NewLogStats(context.Background(), "Test", "", nil)
	plan3, err := r.getPlan(emptyvc, query2, makeComments(" /* comment 3 */"), map[string]*querypb.BindVariable{}, false, logStats3)
	require.NoError(t, err)
	if plan1 != plan3 {
		t.Errorf("getPlan(query2): plans must be equal: %p %p", plan1, plan3)
	}
	wantSQL = normalized + " /* comment 3 */"
	if logStats3.SQL != wantSQL {
		t.Errorf("logstats sql want \"%s\" got \"%s\"", wantSQL, logStats3.SQL)
	}

	logStats4 := NewLogStats(context.Background(), "Test", "", nil)
	plan4, err := r.getPlan(emptyvc, normalized, makeComments(" /* comment 4 */"), map[string]*querypb.BindVariable{}, false, logStats4)
	require.NoError(t, err)
	if plan1 != plan4 {
		t.Errorf("getPlan(normalized): plans must be equal: %p %p", plan1, plan4)
	}
	wantSQL = normalized + " /* comment 4 */"
	if logStats4.SQL != wantSQL {
		t.Errorf("logstats sql want \"%s\" got \"%s\"", wantSQL, logStats4.SQL)
	}

	logStats5 := NewLogStats(context.Background(), "Test", "", nil)
	plan3, err = r.getPlan(unshardedvc, query1, makeComments(" /* comment 5 */"), map[string]*querypb.BindVariable{}, false, logStats5)
	require.NoError(t, err)
	if plan1 == plan3 {
		t.Errorf("getPlan(query1, ks): plans must not be equal: %p %p", plan1, plan3)
	}
	wantSQL = normalized + " /* comment 5 */"
	if logStats5.SQL != wantSQL {
		t.Errorf("logstats sql want \"%s\" got \"%s\"", wantSQL, logStats5.SQL)
	}

	logStats6 := NewLogStats(context.Background(), "Test", "", nil)
	plan4, err = r.getPlan(unshardedvc, query1, makeComments(" /* comment 6 */"), map[string]*querypb.BindVariable{}, false, logStats6)
	require.NoError(t, err)
	if plan3 != plan4 {
		t.Errorf("getPlan(query1, ks): plans must be equal: %p %p", plan3, plan4)
	}
	want = []string{
		KsTestUnsharded + "@unknown:" + normalized,
		"@unknown:" + normalized,
	}
	if keys := r.plans.Keys(); !reflect.DeepEqual(keys, want) {
		t.Errorf("Plan keys: %s, want %s", keys, want)
	}

	// Errors
	logStats7 := NewLogStats(context.Background(), "Test", "", nil)
	_, err = r.getPlan(emptyvc, "syntax", makeComments(""), map[string]*querypb.BindVariable{}, false, logStats7)
	wantErr := "syntax error at position 7 near 'syntax'"
	if err == nil || err.Error() != wantErr {
		t.Errorf("getPlan(syntax): %v, want %s", err, wantErr)
	}
	if keys := r.plans.Keys(); !reflect.DeepEqual(keys, want) {
		t.Errorf("Plan keys: %s, want %s", keys, want)
	}
}

func createVcursorImpl(r *Executor, targetString string) (*vcursorImpl, error) {
	return newVCursorImpl(context.Background(), NewSafeSession(&vtgatepb.Session{TargetString: targetString}), makeComments(""), r, nil, &fakeVSchemaOperator{vschema: r.VSchema()}, r.VSchema(), r.resolver.resolver)
}

func TestPlanParseEmptyTargetSingleKeyspace(t *testing.T) {
	r, _, _, _ := createLegacyExecutorEnvUsing(planAllTheThings)
	altVSchema := &vindexes.VSchema{
		Keyspaces: map[string]*vindexes.KeyspaceSchema{
			KsTestUnsharded: r.vschema.Keyspaces[KsTestUnsharded],
		},
	}
	r.vschema = altVSchema

	destKeyspace, destTabletType, _, _ := r.ParseDestinationTarget("")
	if destKeyspace != KsTestUnsharded || destTabletType != topodatapb.TabletType_MASTER {
		t.Errorf(
			"parseDestinationTarget(%s): got (%v, %v), want (%v, %v)",
			"@master",
			destKeyspace,
			destTabletType,
			KsTestUnsharded,
			topodatapb.TabletType_MASTER,
		)
	}
}

func TestPlanParseEmptyTargetMultiKeyspace(t *testing.T) {
	r, _, _, _ := createLegacyExecutorEnvUsing(planAllTheThings)
	altVSchema := &vindexes.VSchema{
		Keyspaces: map[string]*vindexes.KeyspaceSchema{
			KsTestUnsharded: r.vschema.Keyspaces[KsTestUnsharded],
			KsTestSharded:   r.vschema.Keyspaces[KsTestSharded],
		},
	}
	r.vschema = altVSchema

	destKeyspace, destTabletType, _, _ := r.ParseDestinationTarget("")
	if destKeyspace != "" || destTabletType != topodatapb.TabletType_MASTER {
		t.Errorf(
			"parseDestinationTarget(%s): got (%v, %v), want (%v, %v)",
			"@master",
			destKeyspace,
			destTabletType,
			"",
			topodatapb.TabletType_MASTER,
		)
	}
}

func TestPlanParseTargetSingleKeyspace(t *testing.T) {
	r, _, _, _ := createLegacyExecutorEnvUsing(planAllTheThings)
	altVSchema := &vindexes.VSchema{
		Keyspaces: map[string]*vindexes.KeyspaceSchema{
			KsTestUnsharded: r.vschema.Keyspaces[KsTestUnsharded],
		},
	}
	r.vschema = altVSchema

	destKeyspace, destTabletType, _, _ := r.ParseDestinationTarget("@replica")
	if destKeyspace != KsTestUnsharded || destTabletType != topodatapb.TabletType_REPLICA {
		t.Errorf(
			"parseDestinationTarget(%s): got (%v, %v), want (%v, %v)",
			"@replica",
			destKeyspace,
			destTabletType,
			KsTestUnsharded,
			topodatapb.TabletType_REPLICA,
		)
	}
}

func TestPlanDebugVSchema(t *testing.T) {
	resp := httptest.NewRecorder()
	req, _ := http.NewRequest("GET", "/debug/vschema", nil)

	executor, _, _, _ := createLegacyExecutorEnvUsing(planAllTheThings)
	executor.ServeHTTP(resp, req)
	v := make(map[string]interface{})
	if err := json.Unmarshal(resp.Body.Bytes(), &v); err != nil {
		t.Fatalf("Unmarshal on %s failed: %v", resp.Body.String(), err)
	}
	if _, ok := v["routing_rules"]; !ok {
		t.Errorf("routing rules missing: %v", resp.Body.String())
	}
	if _, ok := v["keyspaces"]; !ok {
		t.Errorf("keyspaces missing: %v", resp.Body.String())
	}
}

func TestPlanGenerateCharsetRows(t *testing.T) {
	rows := make([][]sqltypes.Value, 0, 4)
	rows0 := [][]sqltypes.Value{
		append(buildVarCharRow(
			"utf8",
			"UTF-8 Unicode",
			"utf8_general_ci"),
			sqltypes.NewInt32(3)),
	}
	rows1 := [][]sqltypes.Value{
		append(buildVarCharRow(
			"utf8mb4",
			"UTF-8 Unicode",
			"utf8mb4_general_ci"),
			sqltypes.NewInt32(4)),
	}
	rows2 := [][]sqltypes.Value{
		append(buildVarCharRow(
			"utf8",
			"UTF-8 Unicode",
			"utf8_general_ci"),
			sqltypes.NewInt32(3)),
		append(buildVarCharRow(
			"utf8mb4",
			"UTF-8 Unicode",
			"utf8mb4_general_ci"),
			sqltypes.NewInt32(4)),
	}

	testcases := []struct {
		input    string
		expected [][]sqltypes.Value
	}{
		{input: "show charset", expected: rows2},
		{input: "show character set", expected: rows2},
		{input: "show charset where charset like 'foo%'", expected: rows},
		{input: "show charset where charset like 'utf8%'", expected: rows0},
		{input: "show charset where charset = 'utf8'", expected: rows0},
		{input: "show charset where charset = 'foo%'", expected: rows},
		{input: "show charset where charset = 'utf8mb4'", expected: rows1},
	}

	charsets := []string{"utf8", "utf8mb4"}

	for _, tc := range testcases {
		t.Run(tc.input, func(t *testing.T) {
			stmt, err := sqlparser.Parse(tc.input)
			require.NoError(t, err)
			match := stmt.(*sqlparser.Show)
			filter := match.ShowTablesOpt.Filter
			actual, err := generateCharsetRows(filter, charsets)
			require.NoError(t, err)
			require.Equal(t, tc.expected, actual)
		})
	}
}

func makeComments(text string) sqlparser.MarginComments {
	return sqlparser.MarginComments{Trailing: text}
}<|MERGE_RESOLUTION|>--- conflicted
+++ resolved
@@ -78,13 +78,8 @@
 	}
 }
 
-<<<<<<< HEAD
 func TestPlanLegacyHealthCheckExecutorTransactionsNoAutoCommit(t *testing.T) {
 	executor, _, _, sbclookup := createLegacyExecutorEnvUsing(planAllTheThings)
-=======
-func TestPlanExecutorTransactionsNoAutoCommit(t *testing.T) {
-	executor, _, _, sbclookup := createExecutorEnvUsing(planAllTheThings)
->>>>>>> b28fb8ff
 	session := NewSafeSession(&vtgatepb.Session{TargetString: "@master"})
 
 	logChan := QueryLogger.Subscribe("Test")
@@ -944,12 +939,7 @@
 }
 
 func TestPlanExecutorUse(t *testing.T) {
-<<<<<<< HEAD
-	//t.Skip("not support yet")
 	executor, _, _, _ := createLegacyExecutorEnvUsing(planAllTheThings)
-=======
-	executor, _, _, _ := createExecutorEnvUsing(planAllTheThings)
->>>>>>> b28fb8ff
 	session := NewSafeSession(&vtgatepb.Session{Autocommit: true, TargetString: "@master"})
 
 	stmts := []string{
