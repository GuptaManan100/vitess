--- conflicted
+++ resolved
@@ -85,7 +85,6 @@
 // (TODO:@amason) - This boilerplate should end up the same for all ~70 commands
 // .... we should do this with code gen.
 
-<<<<<<< HEAD
 func (client *gRPCVtctldClient) FindAllShardsInKeyspace(ctx context.Context, in *vtctldatapb.FindAllShardsInKeyspaceRequest, opts ...grpc.CallOption) (*vtctldatapb.FindAllShardsInKeyspaceResponse, error) {
 	if client.c == nil {
 		return nil, status.Error(codes.Unavailable, connClosedMsg)
@@ -94,10 +93,7 @@
 	return client.c.FindAllShardsInKeyspace(ctx, in, opts...)
 }
 
-func (client *gRPCVtctldClient) GetKeyspace(ctx context.Context, in *vtctldatapb.GetKeyspaceRequest, opts ...grpc.CallOption) (*vtctldatapb.Keyspace, error) {
-=======
 func (client *gRPCVtctldClient) GetKeyspace(ctx context.Context, in *vtctldatapb.GetKeyspaceRequest, opts ...grpc.CallOption) (*vtctldatapb.GetKeyspaceResponse, error) {
->>>>>>> 55bfc004
 	if client.c == nil {
 		return nil, status.Error(codes.Unavailable, connClosedMsg)
 	}
