--- conflicted
+++ resolved
@@ -161,25 +161,6 @@
 	tsv.txThrottler = txthrottler.NewTxThrottler(tsv.config, topoServer)
 	tsv.te = NewTxEngine(tsv)
 	tsv.messager = messager.NewEngine(tsv, tsv.se, tsv.vstreamer)
-<<<<<<< HEAD
-	tsv.lagThrottler = throttle.NewThrottler(tsv, topoServer,
-		func() topodatapb.TabletType {
-			if tsv.sm == nil {
-				return topodatapb.TabletType_UNKNOWN
-			}
-			return tsv.sm.Target().TabletType
-		},
-	)
-	tsv.tableGC = gc.NewTableGC(tsv, topoServer,
-		func() topodatapb.TabletType {
-			if tsv.sm == nil {
-				return topodatapb.TabletType_UNKNOWN
-			}
-			return tsv.sm.Target().TabletType
-		},
-		tsv.lagThrottler,
-	)
-=======
 
 	tabletTypeFunc := func() topodatapb.TabletType {
 		if tsv.sm == nil {
@@ -189,7 +170,7 @@
 	}
 	tsv.onlineDDLExecutor = onlineddl.NewExecutor(tsv, topoServer, tabletTypeFunc)
 	tsv.lagThrottler = throttle.NewThrottler(tsv, topoServer, tabletTypeFunc)
->>>>>>> 0189d41e
+	tsv.tableGC = gc.NewTableGC(tsv, topoServer, tabletTypeFunc)
 
 	tsv.sm = &stateManager{
 		hs:          tsv.hs,
