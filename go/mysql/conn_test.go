--- conflicted
+++ resolved
@@ -19,33 +19,23 @@
 import (
 	"bytes"
 	crypto_rand "crypto/rand"
-<<<<<<< HEAD
 	"encoding/hex"
 	"fmt"
 	"math/rand"
 	"net"
+	"runtime/debug"
 	"strconv"
 	"strings"
-=======
-	"fmt"
-	"math/rand"
-	"net"
-	"reflect"
-	"runtime/debug"
->>>>>>> 7447de4f
 	"sync"
 	"testing"
 	"time"
 
-<<<<<<< HEAD
 	"github.com/stretchr/testify/assert"
-	"github.com/stretchr/testify/require"
 	"vitess.io/vitess/go/test/utils"
-=======
+
 	"github.com/stretchr/testify/require"
 	"vitess.io/vitess/go/sqltypes"
 	querypb "vitess.io/vitess/go/vt/proto/query"
->>>>>>> 7447de4f
 )
 
 func createSocketPair(t *testing.T) (net.Listener, *Conn, *Conn) {
