/*
Copyright 2019 The Vitess Authors.

Licensed under the Apache License, Version 2.0 (the "License");
you may not use this file except in compliance with the License.
You may obtain a copy of the License at

    http://www.apache.org/licenses/LICENSE-2.0

Unless required by applicable law or agreed to in writing, software
distributed under the License is distributed on an "AS IS" BASIS,
WITHOUT WARRANTIES OR CONDITIONS OF ANY KIND, either express or implied.
See the License for the specific language governing permissions and
limitations under the License.
*/

package cluster

import (
	"context"
	"fmt"
	"os"
	"strings"
	"testing"
	"time"

	"github.com/stretchr/testify/assert"

	"github.com/stretchr/testify/require"
	"vitess.io/vitess/go/mysql"
	tabletpb "vitess.io/vitess/go/vt/proto/topodata"
	"vitess.io/vitess/go/vt/vtgate/vtgateconn"
	tmc "vitess.io/vitess/go/vt/vttablet/grpctmclient"
)

var (
	tmClient = tmc.NewClient()
)

// Restart restarts vttablet and mysql.
func (tablet *Vttablet) Restart() error {
	if tablet.MysqlctlProcess.TabletUID|tablet.MysqlctldProcess.TabletUID == 0 {
		return fmt.Errorf("no mysql process is running")
	}

	if tablet.MysqlctlProcess.TabletUID > 0 {
		tablet.MysqlctlProcess.Stop()
		tablet.VttabletProcess.TearDown()
		os.RemoveAll(tablet.VttabletProcess.Directory)

		return tablet.MysqlctlProcess.Start()
	}

	tablet.MysqlctldProcess.Stop()
	tablet.VttabletProcess.TearDown()
	os.RemoveAll(tablet.VttabletProcess.Directory)

	return tablet.MysqlctldProcess.Start()
}

// ValidateTabletRestart restarts the tablet and validate error if there is any.
func (tablet *Vttablet) ValidateTabletRestart(t *testing.T) {
	require.Nilf(t, tablet.Restart(), "tablet restart failed")
}

// GetMasterPosition gets the master position of required vttablet
func GetMasterPosition(t *testing.T, vttablet Vttablet, hostname string) (string, string) {
	ctx := context.Background()
	vtablet := getTablet(vttablet.GrpcPort, hostname)
	pos, err := tmClient.MasterPosition(ctx, vtablet)
	require.NoError(t, err)
	gtID := strings.SplitAfter(pos, "/")[1]
	return pos, gtID
}

// VerifyRowsInTablet Verify total number of rows in a tablet
func VerifyRowsInTablet(t *testing.T, vttablet *Vttablet, ksName string, expectedRows int) {
	timeout := time.Now().Add(10 * time.Second)
	for time.Now().Before(timeout) {
		qr, err := vttablet.VttabletProcess.QueryTablet("select * from vt_insert_test", ksName, true)
		require.Nil(t, err)
		if len(qr.Rows) == expectedRows {
			return
		}
		time.Sleep(300 * time.Millisecond)
	}
	assert.Fail(t, "expected rows not found.")
}

// VerifyLocalMetadata Verify Local Metadata of a tablet
func VerifyLocalMetadata(t *testing.T, tablet *Vttablet, ksName string, shardName string, cell string) {
	qr, err := tablet.VttabletProcess.QueryTablet("select * from _vt.local_metadata", ksName, false)
	assert.Nil(t, err)
	assert.Equal(t, fmt.Sprintf("%v", qr.Rows[0][1]), fmt.Sprintf(`BLOB("%s")`, tablet.Alias))
	assert.Equal(t, fmt.Sprintf("%v", qr.Rows[1][1]), fmt.Sprintf(`BLOB("%s.%s")`, ksName, shardName))
	assert.Equal(t, fmt.Sprintf("%v", qr.Rows[2][1]), fmt.Sprintf(`BLOB("%s")`, cell))
	if tablet.Type == "replica" {
		assert.Equal(t, fmt.Sprintf("%v", qr.Rows[3][1]), `BLOB("neutral")`)
	} else if tablet.Type == "rdonly" {
		assert.Equal(t, fmt.Sprintf("%v", qr.Rows[3][1]), `BLOB("must_not")`)
	}
}

// ListBackups Lists back preset in shard
func (cluster LocalProcessCluster) ListBackups(shardKsName string) ([]string, error) {
	output, err := cluster.VtctlclientProcess.ExecuteCommandWithOutput("ListBackups", shardKsName)
	if err != nil {
		return nil, err
	}
	result := strings.Split(output, "\n")
	var returnResult []string
	for _, str := range result {
		if str != "" {
			returnResult = append(returnResult, str)
		}
	}
	return returnResult, nil
}

// VerifyBackupCount compares the backup count with expected count.
func (cluster LocalProcessCluster) VerifyBackupCount(t *testing.T, shardKsName string, expected int) []string {
	backups, err := cluster.ListBackups(shardKsName)
	assert.Nil(t, err)
	assert.Equalf(t, expected, len(backups), "invalid number of backups")
	return backups
}

// RemoveAllBackups removes all the backup corresponds to list backup.
func (cluster LocalProcessCluster) RemoveAllBackups(t *testing.T, shardKsName string) {
	backups, err := cluster.ListBackups(shardKsName)
	assert.Nil(t, err)
	for _, backup := range backups {
		cluster.VtctlclientProcess.ExecuteCommand("RemoveBackup", shardKsName, backup)
	}
}

// ResetTabletDirectory transitions back to tablet state (i.e. mysql process restarts with cleaned directory and tablet is off)
func ResetTabletDirectory(tablet Vttablet) error {
	tablet.MysqlctlProcess.Stop()
	tablet.VttabletProcess.TearDown()
	os.RemoveAll(tablet.VttabletProcess.Directory)

	return tablet.MysqlctlProcess.Start()
}

func getTablet(tabletGrpcPort int, hostname string) *tabletpb.Tablet {
	portMap := make(map[string]int32)
	portMap["grpc"] = int32(tabletGrpcPort)
	return &tabletpb.Tablet{Hostname: hostname, PortMap: portMap}
}

<<<<<<< HEAD
func ExecuteQueriesUsingVtgate(t *testing.T, session *vtgateconn.VTGateSession, query string) {
	_, err := session.Execute(context.Background(), query, nil)
	assert.Nil(t, err)
=======
// NewConnParams creates ConnParams corresponds to given arguments.
func NewConnParams(port int, password, socketPath, keyspace string) mysql.ConnParams {
	if port != 0 {
		socketPath = ""
	}
	cp := mysql.ConnParams{
		Uname:      "vt_dba",
		Port:       port,
		UnixSocket: socketPath,
		Pass:       password,
	}

	if keyspace != "" {
		cp.DbName = "vt_" + keyspace
	}

	return cp
>>>>>>> 04471b29
}<|MERGE_RESOLUTION|>--- conflicted
+++ resolved
@@ -149,11 +149,12 @@
 	return &tabletpb.Tablet{Hostname: hostname, PortMap: portMap}
 }
 
-<<<<<<< HEAD
+// ExecuteQueriesUsingVtgate sends query to vtgate using vtgate session.
 func ExecuteQueriesUsingVtgate(t *testing.T, session *vtgateconn.VTGateSession, query string) {
 	_, err := session.Execute(context.Background(), query, nil)
 	assert.Nil(t, err)
-=======
+}
+
 // NewConnParams creates ConnParams corresponds to given arguments.
 func NewConnParams(port int, password, socketPath, keyspace string) mysql.ConnParams {
 	if port != 0 {
@@ -171,5 +172,4 @@
 	}
 
 	return cp
->>>>>>> 04471b29
 }