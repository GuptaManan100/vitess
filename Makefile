--- conflicted
+++ resolved
@@ -49,14 +49,13 @@
 	bash ./build.env
 	go install $(EXTRA_BUILD_FLAGS) $(VT_GO_PARALLEL) -ldflags "$(shell tools/build_version_flags.sh)" ./go/...
 
-<<<<<<< HEAD
 debug:
 ifndef NOBANNER
 	echo $$(date): Building source tree
 endif
 	bash ./build.env
 	go install $(EXTRA_BUILD_FLAGS) $(VT_GO_PARALLEL) -ldflags "$(shell tools/build_version_flags.sh)" -gcflags -'N -l' ./go/...
-=======
+
 # install copies the files needed to run Vitess into the given directory tree.
 # Usage: make install PREFIX=/path/to/install/root
 install: build
@@ -70,7 +69,6 @@
 	cp -R web/vtctld "$${PREFIX}/src/vitess.io/vitess/web/"
 	mkdir -p "$${PREFIX}/src/vitess.io/vitess/web/vtctld2"
 	cp -R web/vtctld2/app "$${PREFIX}/src/vitess.io/vitess/web/vtctld2/"
->>>>>>> 647aceef
 
 parser:
 	make -C go/vt/sqlparser
